--- conflicted
+++ resolved
@@ -5,6 +5,7 @@
 
 #include <renderer/Drawing.h>
 
+#include <math/Angle.h>
 #include <math/Homogeneous.h>
 
 
@@ -44,13 +45,9 @@
 
 struct TrivialShaping::Rectangle
 {
-<<<<<<< HEAD
-    ad::Rectangle<GLint> mGeometry;
-    GLfloat angle;
-=======
     ad::Rectangle<GLfloat> mGeometry;
->>>>>>> 95ffc3de
     Color mColor;
+    math::Radian<GLfloat> angle{0.};
 };
 
 
