--- conflicted
+++ resolved
@@ -3,6 +3,8 @@
 
 #include <engine/TrivialShaping.h>
 #include <engine/Timer.h>
+
+#include <math/Angle.h>
 
 
 namespace ad
@@ -20,21 +22,14 @@
     {
         mTrivialShaping.clearShapes();
 
-<<<<<<< HEAD
-        mTrivialShaping.addRectangle({{{10, 20}, {100, 50}}, 0., Color{255, 255, 255}});
-        mTrivialShaping.addRectangle({{{100, 150}, {10, 90}}, 0., Color{0, 255, 255}});
-
-        if (static_cast<int>(aTimer.time()) % 2 == 0)
-        {
-            mTrivialShaping.addRectangle({{{200, 100}, {180, 120}}, 0., Color{255, 0, 255}});
-=======
         mTrivialShaping.addRectangle({{{10.f, 20.f}, {100.f, 50.f}}, Color{255, 255, 255}});
         mTrivialShaping.addRectangle({{{100.f, 150.f}, {10.f, 90.f}}, Color{0, 255, 255}});
 
         if (static_cast<int>(aTimer.time()) % 2 == 0)
         {
-            mTrivialShaping.addRectangle({{{200.f, 100.f}, {180.f, 120.f}}, Color{255, 0, 255}});
->>>>>>> 95ffc3de
+            mTrivialShaping.addRectangle({{{200.f, 50.f}, {150.f, 120.f}}, 
+                                         Color{255, 0, 255},
+                                         math::Degree<GLfloat>{15.}});
         }
     }
 
