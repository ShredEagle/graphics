--- conflicted
+++ resolved
@@ -39,13 +39,8 @@
         ("utfcpp/3.2.1"),
         ("imgui/1.88"),
 
-<<<<<<< HEAD
-        ("handy/2c23377423@adnn/develop"),
-        ("math/e2f4683040@adnn/develop"),
-=======
-        ("handy/23244cccb4@adnn/develop"),
-        ("math/1fe9879134@adnn/develop"),
->>>>>>> 85b7823e
+        ("handy/401faf9024@adnn/develop"),
+        ("math/a486ceadb8@adnn/develop"),
     )
 
     build_policy = "missing"
